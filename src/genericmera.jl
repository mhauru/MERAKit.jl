--- conflicted
+++ resolved
@@ -27,16 +27,12 @@
     stored_densitymatrices::Vector
     stored_operators::Dict{Any, Vector}
     # Prevent the creation of GenericMERA{T} objects when T is not a subtype of Layer.
-<<<<<<< HEAD
-    GenericMERA{T}(layers) where T <: Layer = new(collect(layers))
-=======
     function GenericMERA{T}(layers) where T <: Layer
         num_layers = length(layers)
         stored_densitymatrices = Vector{Any}(repeat([nothing], num_layers))
         stored_operators = Dict{Any, Vector}()
-        new(layers, stored_densitymatrices, stored_operators)
-    end
->>>>>>> 7519ea39
+        new(collect(layers), stored_densitymatrices, stored_operators)
+    end
 end
 
 # # # Basic utility functions
